--- conflicted
+++ resolved
@@ -271,13 +271,7 @@
     @Override
     public synchronized ILogData previous() {
         final QueuedStreamContext context = getCurrentContext();
-<<<<<<< HEAD
         log.trace("Previous[{}] max={} min={} ptr={}", this,
-=======
-        final long oldPointer = context.globalPointer;
-
-        log.trace("previous[{}]: max={} min={}", this,
->>>>>>> 7f388706
                 context.maxResolution,
                 context.minResolution,
                 context.globalPointer);
@@ -304,38 +298,21 @@
                 || prevAddress != null && prevAddress <= context.minResolution) {
             context.globalPointer = prevAddress == null ? Address.NEVER_READ :
                                                 prevAddress - 1L;
-<<<<<<< HEAD
-=======
-
->>>>>>> 7f388706
             remainingUpTo(context.minResolution);
             // should not terminate prematurely
             context.minResolution = Address.NON_ADDRESS;
             context.globalPointer = oldPointer;
             prevAddress = context
                     .resolvedQueue.lower(context.globalPointer);
-<<<<<<< HEAD
             log.trace("Previous[{}] updated queue {}, ptr={}, prev={}", this, context.resolvedQueue,
                     context.globalPointer, prevAddress);
         }
-        // Clear the read queue
-=======
-            log.trace("previous[{}]: updated resolved queue {}", this, context.resolvedQueue);
-        }
-
-        // Clear the read queue, it may no longer be valid
->>>>>>> 7f388706
         context.readQueue.clear();
 
         // If still null, we're done.
         if (prevAddress == null) {
             return null;
         }
-<<<<<<< HEAD
-
-=======
-        log.trace("previous[{}]: updated read queue {}", this, context.readQueue);
->>>>>>> 7f388706
         // Update the global pointer
         context.globalPointer = prevAddress;
         return read(prevAddress);
@@ -449,12 +426,8 @@
          * */
         @Override
         synchronized void seek(long globalAddress) {
-<<<<<<< HEAD
             if (globalAddress != Address.maxNonAddress() &&
                     Address.nonAddress(globalAddress)) {
-=======
-            if (Address.nonAddress(globalAddress)) {
->>>>>>> 7f388706
                 throw new IllegalArgumentException("globalAddress must"
                         + " be >= Address.maxNonAddress()");
             }
